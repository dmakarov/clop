module clop.rt.clid.context;

import std.stdio;
import std.exception;
import std.format;

import derelict.opencl.cl;
import clop.rt.clid.queue;
import clop.rt.clid.platform;
import clop.rt.clid.device;
import clop.rt.clid.clerror;
import clop.rt.clid.settings;


class Context
{
  import std.container.array : Array;
	public

	static Context GetDefault()
	{
		static Context def = null;
		if(def is null) {
			writeln("Creating context singleton");
			def = new Context();

			Settings s = Settings.Instance();
			Device device = null;

			writeln(s.deviceType());

			switch(s.deviceType()) {
				case "cpu" :
				{
					device = Platform.GetDefault().cpu();
					break;
				}

				case "gpu":
				{
					device = Platform.GetDefault().gpu();
					break;
				}

				default:
				{
					break;
				}
			}

			if(device is null) {
				writeln("[Error] invalid context");
				return null;
			}

			device.describe();
			def.initialize(device);
		}

		return def;
	}

	Array!Queue queues()
	{
		return _queues;
	}

<<<<<<< HEAD
	Queue queue(size_t index) 
=======
	Queue queue(size_t index)
>>>>>>> f300afd0
	{
		return _queues[index];
	}


	bool initialize(Device device)
	{
		Array!Device vec = [device];
		return initialize(vec);
	}

	bool initialize(Array!Device devices)
	{
		DerelictCL.load();
		cl_int err = 0;
		//FIXME Arg0 is platform to use
		cl_device_id[] devIds;
		devIds.length = devices.length;

		int i = 0;
		foreach(Device it; devices) {
			devIds[i++] = it.getId();
		}

		long[] empty;
		_context = clCreateContext(null, cast(uint)devIds.length, &devIds[0], null, null, &err);

		CLError ret = new CLError(err);
		if(!ret.success())
			return false;

		_queues.length = devices.length;

		bool ok = true;
		cl_ulong nDevices = devices.length;
		for(i = 0; i < nDevices; ++i) {
			_queues[i] = new Queue(clCreateCommandQueue(_context,  devIds[i], 0, &err));
			ok &= ret.check(err);
		}

		_devices = devices;

		_initialized = true;
		return ok;
	}

	Array!Device devices()
	{
		return _devices;
	}

	Device device(size_t index)
	{
		return _devices[index];
	}

	cl_context implementation()
	{
		return _context;
	}

	this()
	{
		_initialized = false;
	}

	~this()
	{
		if(!_initialized) return;

		cl_int ret = clReleaseContext(_context);
		assert(ret == CL_SUCCESS);
	}


	private
	bool _initialized;
	cl_context _context;
	Array!Queue _queues;
	Array!Device _devices;
}
<|MERGE_RESOLUTION|>--- conflicted
+++ resolved
@@ -1,5 +1,6 @@
 module clop.rt.clid.context;
-
+import std.array;
+import std.container.array;
 import std.stdio;
 import std.exception;
 import std.format;
@@ -12,9 +13,7 @@
 import clop.rt.clid.settings;
 
 
-class Context
-{
-  import std.container.array : Array;
+class Context {
 	public
 
 	static Context GetDefault()
@@ -30,7 +29,7 @@
 			writeln(s.deviceType());
 
 			switch(s.deviceType()) {
-				case "cpu" :
+				case "cpu" : 
 				{
 					device = Platform.GetDefault().cpu();
 					break;
@@ -42,7 +41,7 @@
 					break;
 				}
 
-				default:
+				default: 
 				{
 					break;
 				}
@@ -52,10 +51,10 @@
 				writeln("[Error] invalid context");
 				return null;
 			}
-
+			
 			device.describe();
 			def.initialize(device);
-		}
+		} 
 
 		return def;
 	}
@@ -65,15 +64,10 @@
 		return _queues;
 	}
 
-<<<<<<< HEAD
 	Queue queue(size_t index) 
-=======
-	Queue queue(size_t index)
->>>>>>> f300afd0
 	{
 		return _queues[index];
 	}
-
 
 	bool initialize(Device device)
 	{
@@ -81,19 +75,19 @@
 		return initialize(vec);
 	}
 
-	bool initialize(Array!Device devices)
+	bool initialize(Array!Device devices) 
 	{
 		DerelictCL.load();
 		cl_int err = 0;
 		//FIXME Arg0 is platform to use
 		cl_device_id[] devIds;
 		devIds.length = devices.length;
-
+		
 		int i = 0;
 		foreach(Device it; devices) {
 			devIds[i++] = it.getId();
 		}
-
+		
 		long[] empty;
 		_context = clCreateContext(null, cast(uint)devIds.length, &devIds[0], null, null, &err);
 
@@ -120,18 +114,18 @@
 	{
 		return _devices;
 	}
-
-	Device device(size_t index)
+	
+	Device device(size_t index) 
 	{
 		return _devices[index];
 	}
 
-	cl_context implementation()
+	cl_context implementation() 
 	{
 		return _context;
 	}
 
-	this()
+	this() 
 	{
 		_initialized = false;
 	}
@@ -143,7 +137,7 @@
 		cl_int ret = clReleaseContext(_context);
 		assert(ret == CL_SUCCESS);
 	}
-
+	
 
 	private
 	bool _initialized;
